--- conflicted
+++ resolved
@@ -215,11 +215,7 @@
           tls: ${{ matrix.tls }}
           mtls: ${{ matrix.mtls }}
           ext-csharp-version: ${{ needs.versionning.outputs.version }}
-<<<<<<< HEAD
-          core-version: 0.14.0-SNAPSHOT.138.2c9f7407
-=======
-          core-version: 0.13.2
->>>>>>> 46cc8150
+          core-version: 0.14.3
 
       - name: Setup hosts file
         run : echo -e "$(kubectl get svc ingress -n armonik -o jsonpath={.status.loadBalancer.ingress[0].ip})\tarmonik.local" | sudo tee -a /etc/hosts
