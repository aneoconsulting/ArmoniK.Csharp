--- conflicted
+++ resolved
@@ -27,42 +27,6 @@
 {
   public class WorkerApiException : Exception
   {
-<<<<<<< HEAD
-    public WorkerApiException()
-    {
-    }
-
-    public WorkerApiException(string message)
-    {
-      message_ = message;
-    }
-
-    private readonly string message_ = "WorkerApi Exception during call function";
-
-    public WorkerApiException(Exception e) : base(e.Message,
-                                                  e)
-    {
-      message_ = $"{message_} \ninnerEception message : {e.Message}";
-    }
-
-    public WorkerApiException(string message, ArgumentException e) : base(message,
-                                                                          e)
-    {
-      message_ = message;
-    }
-
-    public WorkerApiException(string message, Exception e) : base(message,
-                                                                  e)
-    {
-      message_ = message;
-    }
-
-    //Overriding the Message property
-    public override string Message
-    {
-      get { return message_; }
-    }
-=======
     private readonly string message_ = "WorkerApi Exception during call function";
 
     public WorkerApiException()
@@ -72,7 +36,7 @@
     public WorkerApiException(string message) => message_ = message;
 
     public WorkerApiException(Exception e) : base(e.Message,
-                                                  e) => message_ = $"{message_} \ninnerEception message : {e.Message}";
+                                                  e) => message_ = $"{message_} with InnerException {e.GetType()} message : {e.Message}";
 
     public WorkerApiException(string message, ArgumentException e) : base(message,
                                                                           e)
@@ -80,6 +44,5 @@
 
     //Overriding the Message property
     public override string Message => message_;
->>>>>>> 24eb3bd0
   }
 }