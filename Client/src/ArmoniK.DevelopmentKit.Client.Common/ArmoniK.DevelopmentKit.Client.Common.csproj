--- conflicted
+++ resolved
@@ -3,19 +3,12 @@
   <PropertyGroup>
     <TargetFrameworks>net472;net48;net5.0;net6.0</TargetFrameworks>
     <OutputType>Library</OutputType>
-<<<<<<< HEAD
-  </PropertyGroup>
-
- <ItemGroup>
-    <PackageReference Include="ArmoniK.Api.Client" Version="$(ArmonikAPIVersion)" />
-=======
     <GeneratePackageOnBuild>True</GeneratePackageOnBuild>
     <IsPackable>true</IsPackable>
   </PropertyGroup>
 
  <ItemGroup>
     <PackageReference Include="ArmoniK.Api.Client" Version="3.0.2" />
->>>>>>> 2cc3e364
     <PackageReference Include="Grpc.Core" Version="2.46.3" />
     <PackageReference Include="Grpc.Net.Client" Version="2.47.0" />
     <PackageReference Include="Microsoft.Bcl.AsyncInterfaces" Version="6.0.0" />
