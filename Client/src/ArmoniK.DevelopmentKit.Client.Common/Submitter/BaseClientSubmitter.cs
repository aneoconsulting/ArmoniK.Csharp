--- conflicted
+++ resolved
@@ -1,5 +1,5 @@
 // This file is part of the ArmoniK project
-// 
+//
 // Copyright (C) ANEO, 2021-2022.
 //   W. Kirschenmann   <wkirschenmann@aneo.fr>
 //   J. Gurhem         <jgurhem@aneo.fr>
@@ -8,13 +8,13 @@
 //   F. Lemaitre       <flemaitre@aneo.fr>
 //   S. Djebbar        <sdjebbar@aneo.fr>
 //   J. Fonseca        <jfonseca@aneo.fr>
-// 
+//
 // Licensed under the Apache License, Version 2.0 (the "License");
 // you may not use this file except in compliance with the License.
 // You may obtain a copy of the License at
-// 
+//
 //     http://www.apache.org/licenses/LICENSE-2.0
-// 
+//
 // Unless required by applicable law or agreed to in writing, software
 // distributed under the License is distributed on an "AS IS" BASIS,
 // WITHOUT WARRANTIES OR CONDITIONS OF ANY KIND, either express or implied.
@@ -268,14 +268,7 @@
           case CreateTaskReply.ResponseOneofCase.None:
             throw new Exception("Issue with Server !");
           case CreateTaskReply.ResponseOneofCase.CreationStatusList:
-<<<<<<< HEAD
-            Logger.LogDebug("Tasks created : {ids}",
-                            string.Join(",",
-                                        createTaskReply.CreationStatusList.CreationStatuses));
-            break;
-=======
             return createTaskReply.CreationStatusList.CreationStatuses.Select(status => status.TaskInfo.TaskId);
->>>>>>> ac0eb6de
           case CreateTaskReply.ResponseOneofCase.Error:
             throw new Exception("Error while creating tasks !");
           default:
