<Project Sdk="Microsoft.NET.Sdk">

  <PropertyGroup>
    <TargetFrameworks>net472;net48;net5.0;net6.0</TargetFrameworks>
    <OutputType>Library</OutputType>
    <GeneratePackageOnBuild>True</GeneratePackageOnBuild>
    <IsPackable>true</IsPackable>
  </PropertyGroup>

  <ItemGroup>
<<<<<<< HEAD
    <PackageReference Include="ArmoniK.Api.Client" Version="3.9.0-edge.89.b9b77a3" />
=======
    <PackageReference Include="ArmoniK.Api.Client" Version="3.8.2" />
>>>>>>> 0305dc77
    <PackageReference Include="Grpc.Core" Version="2.46.6" />
    <PackageReference Include="Microsoft.Bcl.AsyncInterfaces" Version="7.0.0" />
    <PackageReference Include="System.Net.Http" Version="4.3.4" />
    <PackageReference Include="Microsoft.Extensions.Configuration.EnvironmentVariables" Version="6.0.1" />
  </ItemGroup>

  <ItemGroup>
    <ProjectReference Include="../../../Common/src/Common/ArmoniK.DevelopmentKit.Common.csproj" />
  </ItemGroup>

  <Target Name="DeleteLocalCache" BeforeTargets="Pack">
    <RemoveDir Directories="$(NugetPackageRoot)/$(PackageId.ToLower())/" />
  </Target>

</Project><|MERGE_RESOLUTION|>--- conflicted
+++ resolved
@@ -8,11 +8,7 @@
   </PropertyGroup>
 
   <ItemGroup>
-<<<<<<< HEAD
-    <PackageReference Include="ArmoniK.Api.Client" Version="3.9.0-edge.89.b9b77a3" />
-=======
-    <PackageReference Include="ArmoniK.Api.Client" Version="3.8.2" />
->>>>>>> 0305dc77
+    <PackageReference Include="ArmoniK.Api.Client" Version="3.9.0-edge.115.5d51a95" />
     <PackageReference Include="Grpc.Core" Version="2.46.6" />
     <PackageReference Include="Microsoft.Bcl.AsyncInterfaces" Version="7.0.0" />
     <PackageReference Include="System.Net.Http" Version="4.3.4" />
