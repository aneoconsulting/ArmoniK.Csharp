// This file is part of the ArmoniK project
// 
// Copyright (C) ANEO, 2021-2022.
//   W. Kirschenmann   <wkirschenmann@aneo.fr>
//   J. Gurhem         <jgurhem@aneo.fr>
//   D. Dubuc          <ddubuc@aneo.fr>
//   L. Ziane Khodja   <lzianekhodja@aneo.fr>
//   F. Lemaitre       <flemaitre@aneo.fr>
//   S. Djebbar        <sdjebbar@aneo.fr>
//   J. Fonseca        <jfonseca@aneo.fr>
// 
// Licensed under the Apache License, Version 2.0 (the "License");
// you may not use this file except in compliance with the License.
// You may obtain a copy of the License at
// 
//     http://www.apache.org/licenses/LICENSE-2.0
// 
// Unless required by applicable law or agreed to in writing, software
// distributed under the License is distributed on an "AS IS" BASIS,
// WITHOUT WARRANTIES OR CONDITIONS OF ANY KIND, either express or implied.
// See the License for the specific language governing permissions and
// limitations under the License.

using System;
using System.Collections.Generic;
using System.Data;
using System.Diagnostics;
using System.Linq;
using System.Threading.Tasks;

using ArmoniK.Api.Common.Channel.Utils;
using ArmoniK.Api.Common.Utils;
using ArmoniK.Api.gRPC.V1;
using ArmoniK.Api.Worker.Worker;
using ArmoniK.DevelopmentKit.Common;
using ArmoniK.DevelopmentKit.Common.Exceptions;

using Grpc.Core;

using Microsoft.Extensions.Configuration;
using Microsoft.Extensions.Logging;

using ProtoBuf;

namespace ArmoniK.DevelopmentKit.Worker.DLLWorker.Services;

public class ComputerService : WorkerStreamWrapper
{
  public ComputerService(IConfiguration        configuration,
                         GrpcChannelProvider   provider,
                         ServiceRequestContext serviceRequestContext)
    : base(serviceRequestContext.LoggerFactory!,
           provider)
  {
    Configuration         = configuration;
    Logger                = serviceRequestContext.LoggerFactory?.CreateLogger<ComputerService>();
    ServiceRequestContext = serviceRequestContext;
<<<<<<< HEAD
    Logger?.LogInformation("Starting worker...OK");
=======
    Logger.LogDebug("Starting worker...OK");
>>>>>>> 3178612e
  }

  private ILogger<ComputerService>? Logger { get; }

  public ServiceRequestContext ServiceRequestContext { get; }

  public IConfiguration Configuration { get; }

  public override async Task<Output> Process(ITaskHandler taskHandler)
  {
    using var scopedLog = Logger?.BeginNamedScope("Execute task",
                                                  ("Session", taskHandler.SessionId),
                                                  ("TaskId", taskHandler.TaskId));
    Logger?.LogTrace("DataDependencies {DataDependencies}",
                     taskHandler.DataDependencies.Keys);
    Logger?.LogTrace("ExpectedResults {ExpectedResults}",
                     taskHandler.ExpectedResults);

    Output output;
    try
    {
      var sessionIdCaller = new Session
                            {
                              Id = taskHandler.SessionId,
                            };
      var taskId = new TaskId
                   {
                     Task = taskHandler.TaskId,
                   };
      Logger?.BeginPropertyScope(("TaskId", taskId.Task),
                                 ("SessionId", sessionIdCaller));

      Logger?.LogInformation($"Receive new task Session        {sessionIdCaller} -> task {taskId}");
      Logger?.LogInformation($"Previous Session#SubSession was {ServiceRequestContext.SessionId?.Id ?? "NOT SET"}");
      if (new[]
          {
            (nameof(taskHandler.TaskOptions.ApplicationName), string.IsNullOrEmpty(taskHandler.TaskOptions.ApplicationName)),
            (nameof(taskHandler.TaskOptions.ApplicationVersion), string.IsNullOrEmpty(taskHandler.TaskOptions.ApplicationVersion)),
            (nameof(taskHandler.TaskOptions.ApplicationNamespace), string.IsNullOrEmpty(taskHandler.TaskOptions.ApplicationNamespace)),
          }.Where(x => x.Item2)
           .ToArray() is var missingKeys && missingKeys.Any())
      {
        throw new WorkerApiException($"Error in TaskOptions : One of Keys is missing [{string.Join(";", missingKeys.Select(el => $"{el.Item1} => {el.Item2}"))}]");
      }

      var fileName          = $"{taskHandler.TaskOptions.ApplicationName}-v{taskHandler.TaskOptions.ApplicationVersion}.zip";
      var localDirectoryZip = $"{Configuration[AppsOptions.GridDataVolumesKey]}";

      var engineTypeName = string.IsNullOrEmpty(taskHandler.TaskOptions.EngineType)
                             ? EngineType.Symphony.ToString()
                             : taskHandler.TaskOptions.EngineType;

      var fileAdapter = ServiceRequestContext.CreateOrGetFileAdapter(Configuration,
                                                                     localDirectoryZip);


      var serviceWorker = ServiceRequestContext.CreateOrGetArmonikService(Configuration,
                                                                          engineTypeName,
                                                                          fileAdapter,
                                                                          fileName,
                                                                          taskHandler.TaskOptions);


      if (ServiceRequestContext.IsNewSessionId(sessionIdCaller))
      {
        ServiceRequestContext.SessionId = sessionIdCaller;

        serviceWorker.CloseSession();

        serviceWorker.InitializeSessionWorker(ServiceRequestContext.SessionId,
                                              taskHandler.TaskOptions);
      }

      ServiceRequestContext.SessionId = sessionIdCaller;

      Logger?.LogInformation("Executing task");
      var sw     = Stopwatch.StartNew();
      var result = serviceWorker.Execute(taskHandler);

      if (result != null)
      {
        await taskHandler.SendResult(taskHandler.ExpectedResults.Single(),
                                     result);
      }
      else
      {
        Logger?.LogDebug("No result coming from the execution task {task}",
                         taskId.Task);
      }


      Logger?.BeginPropertyScope(("Elapsed", sw.ElapsedMilliseconds / 1000.0));
      Logger?.LogInformation("Executed task");


      output = new Output
               {
                 Ok = new Empty(),
               };
    }
    catch (Exception ex) when (ex is WorkerApiException or NoNullAllowedException or NullReferenceException or InvalidOperationException or ProtoException)
    {
      Logger?.LogError(ex,
                       "Worker Exception while executing task. No retry for this task");

      return new Output
             {
               Error = new Output.Types.Error
                       {
                         Details = ex.Message + Environment.NewLine + ex.StackTrace,
                       },
             };
    }
    catch (Exception? ex)
    {
      Logger?.LogError(ex,
                       "Unmanaged exception while executing task");

      throw new RpcException(new Status(StatusCode.Aborted,
                                        ex.Message + Environment.NewLine + ex.StackTrace));
    }

    return output;
  }

  private static string ExtractException(Exception e)
  {
    var level   = 1;
    var current = e;
    List<Exception> exList = new()
                             {
                               e,
                             };

    while (current.InnerException != null)
    {
      current = current.InnerException;
      exList.Add(current);
      level++;

      if (level > 30)
      {
        break;
      }
    }

    exList.Reverse();
    var message = $"Root Exception cause : {exList[0].GetType()} | message : {exList[0].Message}" +
                  $"\n\tReversed StackTrace : \n\t{string.Join("\n\t", exList[0].StackTrace)}";

    exList.RemoveAt(0);


    foreach (var exception in exList)
    {
      message += $"\nFrom Exception : {exception.GetType()} message : {exception.Message}\n\t{string.Join("\n\t", exception.StackTrace)}";
    }

    return message;
  }
}<|MERGE_RESOLUTION|>--- conflicted
+++ resolved
@@ -55,11 +55,7 @@
     Configuration         = configuration;
     Logger                = serviceRequestContext.LoggerFactory?.CreateLogger<ComputerService>();
     ServiceRequestContext = serviceRequestContext;
-<<<<<<< HEAD
-    Logger?.LogInformation("Starting worker...OK");
-=======
     Logger.LogDebug("Starting worker...OK");
->>>>>>> 3178612e
   }
 
   private ILogger<ComputerService>? Logger { get; }
