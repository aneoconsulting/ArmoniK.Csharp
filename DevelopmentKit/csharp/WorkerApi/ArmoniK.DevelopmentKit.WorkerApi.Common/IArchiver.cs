<<<<<<< HEAD
﻿namespace ArmoniK.DevelopmentKit.WorkerApi.Common
=======
﻿// This file is part of the ArmoniK project
// 
// Copyright (C) ANEO, 2021-2021. All rights reserved.
//   W. Kirschenmann   <wkirschenmann@aneo.fr>
//   J. Gurhem         <jgurhem@aneo.fr>
//   D. Dubuc          <ddubuc@aneo.fr>
//   L. Ziane Khodja   <lzianekhodja@aneo.fr>
//   F. Lemaitre       <flemaitre@aneo.fr>
//   S. Djebbar        <sdjebbar@aneo.fr>
// 
// This program is free software: you can redistribute it and/or modify
// it under the terms of the GNU Affero General Public License as published
// by the Free Software Foundation, either version 3 of the License, or
// (at your option) any later version.
// 
// This program is distributed in the hope that it will be useful,
// but WITHOUT ANY WARRANTY; without even the implied warranty of
// MERCHANTABILITY or FITNESS FOR A PARTICULAR PURPOSE.  See the
// GNU Affero General Public License for more details.
// 
// You should have received a copy of the GNU Affero General Public License
// along with this program.  If not, see <http://www.gnu.org/licenses/>.

namespace ArmoniK.DevelopmentKit.WorkerApi.Common
>>>>>>> a4e4d208
{
    public class Archiver
    {
    }
}<|MERGE_RESOLUTION|>--- conflicted
+++ resolved
@@ -1,6 +1,3 @@
-<<<<<<< HEAD
-﻿namespace ArmoniK.DevelopmentKit.WorkerApi.Common
-=======
 ﻿// This file is part of the ArmoniK project
 // 
 // Copyright (C) ANEO, 2021-2021. All rights reserved.
@@ -25,7 +22,6 @@
 // along with this program.  If not, see <http://www.gnu.org/licenses/>.
 
 namespace ArmoniK.DevelopmentKit.WorkerApi.Common
->>>>>>> a4e4d208
 {
     public class Archiver
     {
